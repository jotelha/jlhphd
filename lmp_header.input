--- conflicted
+++ resolved
@@ -5,12 +5,8 @@
 variable is_restart              index  0 # marks current run as restart
 variable pbc2d                   index  0 # 0: 3d periodic, 1: 2d periodic
 variable reinitialize_velocities index  0
-<<<<<<< HEAD
-variable use_colvars             index  0 # if on, uses colvars module
-=======
 variable compute_interactions    index  1 # group-goup interactions to thermo_out
 variable use_colvars             index  0
->>>>>>> 9754feaf
 variable colvarsFile             index  colvars.inp
 variable thermo_frequency        index  1000
 variable netcdf_frequency        index  1000
