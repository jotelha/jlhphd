--- conflicted
+++ resolved
@@ -1,17 +1,4 @@
-<<<<<<< HEAD
-# Data processing
-
-## NetCDF
-
-### concatenate
-
-    ncrcat: INFO/WARNING Multi-file concatenator encountered packing attribute scale_factor for variable time. NCO copies the packing attributes from the first file to the output file. The packing attributes from the remaining files must match exactly those in the first file or data from subsequent files will not unpack correctly. Be sure all input files share the same packing attributes. If in doubt, unpack (with ncpdq -U) the input files, then concatenate them, then pack the result (with ncpdq). This message is printed only once per invocation.
-    ncks -d frame,0,10 -v time 653_CTAB_on_AU_111_63x36x2_bilayer_with_counterion_50Ang_stepped_production_mixed.nc
-
-# Visualization
-=======
 # Surfactant Adsorption Workflow
->>>>>>> e2cf2cb5
 
   * [TODO](#todo)
   * [Software requirements](#software-requirements)
@@ -606,4 +593,15 @@
 
     lpad append_wflow -i ${FW_ID_OF_PREDECESSOR_FIREWORKS} -f ${YAML_DESCRIPTION_OF_SUBSEQUENT_PARTIAL_WF}
     
-for all following sections.+for all following sections.
+
+# Notes
+
+# Data processing
+
+## NetCDF
+
+### concatenate
+
+    ncrcat: INFO/WARNING Multi-file concatenator encountered packing attribute scale_factor for variable time. NCO copies the packing attributes from the first file to the output file. The packing attributes from the remaining files must match exactly those in the first file or data from subsequent files will not unpack correctly. Be sure all input files share the same packing attributes. If in doubt, unpack (with ncpdq -U) the input files, then concatenate them, then pack the result (with ncpdq). This message is printed only once per invocation.
+    ncks -d frame,0,10 -v time 653_CTAB_on_AU_111_63x36x2_bilayer_with_counterion_50Ang_stepped_production_mixed.nc